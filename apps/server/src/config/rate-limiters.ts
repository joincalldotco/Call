--- conflicted
+++ resolved
@@ -1,4 +1,3 @@
-<<<<<<< HEAD
 import { RateLimiterRedis } from "rate-limiter-flexible";
 import redisClient from "./redis.ts";
 
@@ -9,7 +8,6 @@
   blockDuration: 60 * 60,
   keyPrefix: "rl:waitlist",
 });
-=======
+
 // Rate limiters configuration
-// Note: Waitlist rate limiting is now handled in-memory on the web app side
->>>>>>> 80e06f03
+// Note: Waitlist rate limiting is now handled in-memory on the web app side