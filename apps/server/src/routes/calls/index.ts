--- conflicted
+++ resolved
@@ -11,11 +11,11 @@
 } from "@call/db/schema";
 import { eq, inArray, desc, and } from "drizzle-orm";
 import type { ReqVariables } from "../../index.js";
-<<<<<<< HEAD
+
 import { cache } from "@/lib/cache";
-=======
+
 import { sendMail } from '@call/auth/utils/send-mail';
->>>>>>> b573f850
+
 
 const callsRoutes = new Hono<{ Variables: ReqVariables }>();
 
