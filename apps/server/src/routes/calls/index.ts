import { Hono } from "hono";
import { z } from "zod";
import { db } from "@call/db";
import {
  calls,
  callInvitations,
  notifications,
  user as userTable,
  callParticipants,
  callJoinRequests,
} from "@call/db/schema";
import { eq, inArray, desc, and } from "drizzle-orm";
import type { ReqVariables } from "../../index.js";
<<<<<<< HEAD

import { cache } from "@/lib/cache";

import { sendMail } from '@call/auth/utils/send-mail';
=======
import { sendMail } from "../../lib/email.js";
import { env } from "@/config/env";
>>>>>>> 80e06f03


const callsRoutes = new Hono<{ Variables: ReqVariables }>();

const createCallSchema = z.object({
  name: z.string().min(1),
  members: z.array(z.string().email()).optional(),
  teamId: z.string().optional(),
});

function generateCallCode() {
  const chars = "abcdefghijklmnopqrstuvwxyz0123456789";
  let code = "";
  for (let i = 0; i < 6; i++) {
    code += chars.charAt(Math.floor(Math.random() * chars.length));
  }
  return code;
}

callsRoutes.post("/create", async (c) => {
  console.log("🔍 [CALLS DEBUG] POST /create called");

  const user = c.get("user");
  console.log("👤 [CALLS DEBUG] User:", { id: user?.id, email: user?.email });

  if (!user || !user.id) {
    console.log("❌ [CALLS DEBUG] No user found - returning 401");
    return c.json({ message: "Unauthorized" }, 401);
  }

  // Validate input
  let body;
  try {
    body = await c.req.json();
    console.log("📝 [CALLS DEBUG] Request body:", body);
  } catch (e) {
    console.error("❌ [CALLS DEBUG] JSON parse error:", e);
    return c.json({ message: "Invalid JSON body" }, 400);
  }

  // Validate input
  const parse = createCallSchema.safeParse(body);
  if (!parse.success) {
    console.log("❌ [CALLS DEBUG] Validation error:", parse.error.errors);
    return c.json(
      { message: parse.error.errors[0]?.message || "Invalid input" },
      400
    );
  }
  const { name, members } = parse.data;
  console.log("✅ [CALLS DEBUG] Validated data:", { name, members });

  // Find users by email (like teams does)
  console.log("🔍 [CALLS DEBUG] Finding users by email:", members);
  const users = await db
    .select()
    .from(userTable)
    .where(inArray(userTable.email, members || []));
  console.log("👥 [CALLS DEBUG] Found users:", users.length);
  const emailToUserId = new Map(users.map((u) => [u.email, u.id]));

  // Generate unique call ID
  console.log("🔑 [CALLS DEBUG] Generating call ID...");
  let callId;
  let exists = true;
  while (exists) {
    callId = generateCallCode();
    const found = await db.select().from(calls).where(eq(calls.id, callId));
    exists = found.length > 0;
  }
  console.log("✅ [CALLS DEBUG] Generated call ID:", callId);

  // Insert call
  console.log("💾 [CALLS DEBUG] Inserting call into database...");
  try {
    await db.insert(calls).values({
      id: callId as string,
      name,
      creatorId: user.id as string,
      createdAt: new Date(),
    });
    console.log("✅ [CALLS DEBUG] Call inserted successfully");
  } catch (error) {
    console.error("❌ [CALLS DEBUG] Error inserting call:", error);
    throw error;
  }

  // Insert invitations and notifications
  console.log("📧 [CALLS DEBUG] Creating invitations and notifications...");
  const userIdsToInvalidate = [user.id];
  try {
    for (const email of members || []) {
      const inviteeId = emailToUserId.get(email);
      console.log(
        `📨 [CALLS DEBUG] Processing invitation for ${email}, inviteeId: ${inviteeId}`
      );

      const invitationData: any = {
        id: crypto.randomUUID(),
        callId,
        inviteeEmail: email,
        status: "pending",
        createdAt: new Date(),
      };
      if (inviteeId) invitationData.inviteeId = inviteeId;

      await db.insert(callInvitations).values(invitationData);
      console.log(`✅ [CALLS DEBUG] Invitation created for ${email}`);

      if (inviteeId) {
        userIdsToInvalidate.push(inviteeId);
        const notificationMessage = body.teamId
          ? `${user.name || user.email} started a meeting in team: ${name}`
          : `${user.name || user.email} is inviting you to a call: ${name}`;

        await db.insert(notifications).values({
          id: crypto.randomUUID(),
          userId: inviteeId,
          message: notificationMessage,
          type: "call",
          callId,
          createdAt: new Date(),
        });
        console.log(`✅ [CALLS DEBUG] Notification created for ${email}`);

        const mailResult = await sendMail({
          to: email,
          subject: "Invitation to join Call",
          text: `Hello,\n\n${user.name || user.email} is inviting you to a call: ${name}\n\nJoin the call: ${env.FRONTEND_URL}/calls/${callId}`,
        });
        if (!mailResult.success) {
          console.error(
            `⚠️ [CALLS DEBUG] Failed to send email to ${email}:`,
            mailResult.error
          );
        } else {
          console.log(`✅ [CALLS DEBUG] Email sent to ${email}`);
        }
      }
    }
    console.log("✅ [CALLS DEBUG] All invitations and notifications created");
  } catch (error) {
    console.error(
      "❌ [CALLS DEBUG] Error creating invitations/notifications:",
      error
    );
    throw error;
  }

  // Invalidate notifications cache for all invited users
  for (const userId of userIdsToInvalidate) {
    await cache.del(cache.getUserNotificationsKey(userId));
  }

  console.log("🎉 [CALLS DEBUG] Call created successfully:", callId);
  return c.json({ callId });
});

callsRoutes.patch("/invitations/:id/accept", async (c) => {
  const invitationId = c.req.param("id");
  if (!invitationId) return c.json({ error: "Missing invitation id" }, 400);

  const [invitation] = await db
    .select()
    .from(callInvitations)
    .where(eq(callInvitations.id, invitationId));
  if (!invitation) return c.json({ error: "Invitation not found" }, 404);
  if (invitation.status !== "pending")
    return c.json({ error: "Already handled" }, 400);

  await db
    .update(callInvitations)
    .set({ status: "accepted" })
    .where(eq(callInvitations.id, invitationId));

  return c.json({ callId: invitation.callId });
});

callsRoutes.patch("/invitations/:id/reject", async (c) => {
  const invitationId = c.req.param("id");
  if (!invitationId) return c.json({ error: "Missing invitation id" }, 400);

  const [invitation] = await db
    .select()
    .from(callInvitations)
    .where(eq(callInvitations.id, invitationId));
  if (!invitation) return c.json({ error: "Invitation not found" }, 404);
  if (invitation.status !== "pending")
    return c.json({ error: "Already handled" }, 400);

  await db
    .update(callInvitations)
    .set({ status: "rejected" })
    .where(eq(callInvitations.id, invitationId));

  return c.json({ message: "Invitation rejected" });
});

// GET /api/calls/participated
callsRoutes.get("/participated", async (c) => {
  try {
    const user = c.get("user");
    if (!user || !user.id) {
      return c.json({ error: "Unauthorized" }, 401);
    }

    const cacheKey = cache.getUserCallsKey(user.id);

    // Try to get from cache first
    const cachedCalls = await cache.get(cacheKey);
    if (cachedCalls) {
      console.log(`[CACHE HIT] Calls for user ${user.id}`);
      return c.json({ calls: cachedCalls });
    }

    console.log(`[CACHE MISS] Calls for user ${user.id}`);

    // Get all calls where user was a participant with participant details
    const participatedCalls = await db
      .select({
        id: calls.id,
        name: calls.name,
        creatorId: calls.creatorId,
        joinedAt: callParticipants.joinedAt,
        leftAt: callParticipants.leftAt,
      })
      .from(callParticipants)
      .innerJoin(calls, eq(callParticipants.callId, calls.id))
<<<<<<< HEAD
      .where(eq(callParticipants.userId, user.id as string))
=======
      .leftJoin(
        hiddenCalls,
        and(
          eq(hiddenCalls.callId, calls.id),
          eq(hiddenCalls.userId, user.id as string)
        )
      )
      .where(
        and(
          eq(callParticipants.userId, user.id as string),
          sql`${hiddenCalls.id} IS NULL` // Only show calls that are not hidden
        )
      )
>>>>>>> 80e06f03
      .orderBy(desc(callParticipants.joinedAt));

    // Get participants for each call
    const callsWithParticipants = await Promise.all(
      participatedCalls.map(async (call) => {
        const participants = await db
          .select({
            id: userTable.id,
            name: userTable.name,
            email: userTable.email,
            image: userTable.image,
          })
          .from(callParticipants)
          .innerJoin(userTable, eq(callParticipants.userId, userTable.id))
          .where(eq(callParticipants.callId, call.id));

        return {
          ...call,
          participants,
        };
      })
    );

    // Cache the result for 2 minutes (calls data changes frequently)
    await cache.set(cacheKey, callsWithParticipants, 120);

    return c.json({ calls: callsWithParticipants });
  } catch (error) {
    console.error("Error fetching participated calls:", error);
    return c.json({ error: "Failed to fetch call history" }, 500);
  }
});

// POST /api/calls/record-participation
callsRoutes.post("/record-participation", async (c) => {
  try {
    const user = c.get("user");
    if (!user || !user.id) {
      return c.json({ error: "Unauthorized" }, 401);
    }

    const body = await c.req.json();
    const { callId } = body;

    if (!callId) {
      return c.json({ error: "Call ID is required" }, 400);
    }

    console.log(
      `[RECORD-PARTICIPATION] Recording participation for user ${user.id} in call ${callId}`
    );

    // Check if call exists
    const call = await db.query.calls.findFirst({
      where: eq(calls.id, callId),
    });

    if (!call) {
      return c.json({ error: "Call not found" }, 404);
    }

    // Check if user is already recorded for this call
    const existingParticipation = await db
      .select()
      .from(callParticipants)
      .where(
        and(
          eq(callParticipants.callId, callId),
          eq(callParticipants.userId, user.id as string)
        )
      )
      .limit(1);

    if (existingParticipation.length === 0) {
      // Record participation only if not already recorded
      const result = await db.insert(callParticipants).values({
        callId,
        userId: user.id as string,
        joinedAt: new Date(),
      });

      console.log(`[RECORD-PARTICIPATION] Insert result:`, result);
    } else {
      console.log(
        `[RECORD-PARTICIPATION] User already has participation record for this call`
      );
    }

    // Invalidate user's calls cache
    await cache.del(cache.getUserCallsKey(user.id));

    return c.json({ success: true });
  } catch (error) {
    console.error("Error recording call participation:", error);
    return c.json({ error: "Failed to record participation" }, 500);
  }
});

// POST /api/calls/record-leave
callsRoutes.post("/record-leave", async (c) => {
  try {
    const user = c.get("user");
    if (!user || !user.id) {
      return c.json({ error: "Unauthorized" }, 401);
    }

    let callId;

    // Handle both JSON and beacon requests
    try {
      const body = await c.req.json();
      callId = body.callId;
    } catch (e) {
      // If JSON parsing fails, try to get text (for beacon requests)
      try {
        const text = await c.req.text();
        const parsed = JSON.parse(text);
        callId = parsed.callId;
      } catch (e2) {
        return c.json({ error: "Invalid request body" }, 400);
      }
    }

    if (!callId) {
      return c.json({ error: "Call ID is required" }, 400);
    }

    console.log(
      `[RECORD-LEAVE] Recording leave for user ${user.id} in call ${callId}`
    );

    // Update the leftAt timestamp for the user's participation record
    const result = await db
      .update(callParticipants)
      .set({ leftAt: new Date() })
      .where(
        and(
          eq(callParticipants.callId, callId),
          eq(callParticipants.userId, user.id as string)
        )
      );

    console.log(`[RECORD-LEAVE] Update result:`, result);

    // Invalidate user's calls cache
    await cache.del(cache.getUserCallsKey(user.id));

    return c.json({ success: true });
  } catch (error) {
    console.error("Error recording call leave:", error);
    return c.json({ error: "Failed to record leave time" }, 500);
  }
});

// GET /api/calls/:id/check-access
callsRoutes.get("/:id/check-access", async (c) => {
  try {
    const callId = c.req.param("id");
    const user = c.get("user");

    if (!user || !user.id) {
      return c.json({ hasAccess: false, isCreator: false }, 200);
    }

    // Check if user is the creator
    const callResult = await db
      .select({ creatorId: calls.creatorId })
      .from(calls)
      .where(eq(calls.id, callId))
      .limit(1);

    if (!callResult || callResult.length === 0) {
      return c.json({ error: "Call not found" }, 404);
    }

    const call = callResult[0];
    const isCreator = call?.creatorId === user.id;

    if (isCreator) {
      return c.json({ hasAccess: true, isCreator: true }, 200);
    }

    // Check if user has an invitation
    const invitation = await db
      .select()
      .from(callInvitations)
      .where(
        and(
          eq(callInvitations.callId, callId),
          eq(callInvitations.inviteeId, user.id),
          eq(callInvitations.status, "accepted")
        )
      )
      .limit(1);

    // Check if user has an approved join request
    const joinRequest = await db
      .select()
      .from(callJoinRequests)
      .where(
        and(
          eq(callJoinRequests.callId, callId),
          eq(callJoinRequests.requesterId, user.id),
          eq(callJoinRequests.status, "approved")
        )
      )
      .limit(1);

    return c.json(
      {
        hasAccess: invitation.length > 0 || joinRequest.length > 0,
        isCreator: false,
      },
      200
    );
  } catch (error) {
    console.error("Error checking call access:", error);
    return c.json({ error: "Failed to check access" }, 500);
  }
});

// POST /api/calls/:id/request-join
callsRoutes.post("/:id/request-join", async (c) => {
  try {
    const callId = c.req.param("id");
    const user = c.get("user");

    if (!user || !user.id) {
      return c.json({ error: "Unauthorized" }, 401);
    }

    const callResult = await db
      .select({ creatorId: calls.creatorId })
      .from(calls)
      .where(eq(calls.id, callId))
      .limit(1);

    if (!callResult || callResult.length === 0) {
      return c.json({ error: "Call not found" }, 404);
    }

    const existingRequest = await db
      .select()
      .from(callJoinRequests)
      .where(
        and(
          eq(callJoinRequests.callId, callId),
          eq(callJoinRequests.requesterId, user.id),
          eq(callJoinRequests.status, "pending")
        )
      )
      .limit(1);

    if (existingRequest.length > 0) {
      return c.json({ error: "You already have a pending request" }, 400);
    }

    await db.insert(callJoinRequests).values({
      callId,
      requesterId: user.id,
      status: "pending",
      createdAt: new Date(),
    });

    return c.json({ success: true });
  } catch (error) {
    console.error("Error requesting join:", error);
    return c.json({ error: "Failed to send request" }, 500);
  }
});

// GET /api/calls/:id/join-requests
callsRoutes.get("/:id/join-requests", async (c) => {
  try {
    const callId = c.req.param("id");
    const user = c.get("user");

    if (!user || !user.id) {
      return c.json({ error: "Unauthorized" }, 401);
    }

    const callResult = await db
      .select({ creatorId: calls.creatorId })
      .from(calls)
      .where(eq(calls.id, callId))
      .limit(1);

    if (!callResult || callResult.length === 0 || !callResult[0]) {
      return c.json({ error: "Call not found" }, 404);
    }

    const call = callResult[0];
    if (call.creatorId !== user.id) {
      return c.json({ error: "Only call creator can view join requests" }, 403);
    }

    const requests = await db
      .select({
        id: callJoinRequests.id,
        userId: userTable.id,
        userName: userTable.name,
        userEmail: userTable.email,
        timestamp: callJoinRequests.createdAt,
      })
      .from(callJoinRequests)
      .innerJoin(userTable, eq(callJoinRequests.requesterId, userTable.id))
      .where(
        and(
          eq(callJoinRequests.callId, callId),
          eq(callJoinRequests.status, "pending")
        )
      )
      .orderBy(desc(callJoinRequests.createdAt));

    return c.json({ requests });
  } catch (error) {
    console.error("Error getting join requests:", error);
    return c.json({ error: "Failed to get requests" }, 500);
  }
});

callsRoutes.get("/:id", async (c) => {
  const callId = c.req.param("id");

  console.log(`[GET-CALL] Getting call ${callId}`);

  const call = await db.query.calls.findFirst({
    where: eq(calls.id, callId),
  });

  if (!call) {
    return c.json({ error: "Call not found" }, 404);
  }

  return c.json({ call });
});

// POST /api/calls/:id/approve-join
callsRoutes.post("/:id/approve-join", async (c) => {
  try {
    const callId = c.req.param("id");
    const user = c.get("user");
    const body = await c.req.json();
    const { requesterId } = body;

<<<<<<< HEAD
=======
    console.log(
      `[APPROVE-JOIN] Approving join request for user ${requesterId} in call ${callId}`
    );

>>>>>>> 80e06f03
    if (!user || !user.id) {
      return c.json({ error: "Unauthorized" }, 401);
    }

    const callResult = await db
      .select({ creatorId: calls.creatorId })
      .from(calls)
      .where(eq(calls.id, callId))
      .limit(1);

    if (!callResult || callResult.length === 0 || !callResult[0]) {
      return c.json({ error: "Call not found" }, 404);
    }

    const call = callResult[0];
    if (call.creatorId !== user.id) {
      return c.json(
        { error: "Only call creator can approve join requests" },
        403
      );
    }

    // Update join request status
    await db
      .update(callJoinRequests)
      .set({ status: "approved" })
      .where(
        and(
          eq(callJoinRequests.callId, callId),
          eq(callJoinRequests.requesterId, requesterId),
          eq(callJoinRequests.status, "pending")
        )
      );

    return c.json({ success: true });
  } catch (error) {
    console.error("Error approving join request:", error);
    return c.json({ error: "Failed to approve request" }, 500);
  }
});

// POST /api/calls/:id/reject-join
callsRoutes.post("/:id/reject-join", async (c) => {
  try {
    const callId = c.req.param("id");
    const user = c.get("user");
    const body = await c.req.json();
    const { requesterId } = body;

    if (!user || !user.id) {
      return c.json({ error: "Unauthorized" }, 401);
    }

    // Check if user is the creator
    const callResult = await db
      .select({ creatorId: calls.creatorId })
      .from(calls)
      .where(eq(calls.id, callId))
      .limit(1);

    if (!callResult || callResult.length === 0 || !callResult[0]) {
      return c.json({ error: "Call not found" }, 404);
    }

    const call = callResult[0];
    if (call.creatorId !== user.id) {
      return c.json(
        { error: "Only call creator can reject join requests" },
        403
      );
    }

    // Update join request status
    await db
      .update(callJoinRequests)
      .set({ status: "rejected" })
      .where(
        and(
          eq(callJoinRequests.callId, callId),
          eq(callJoinRequests.requesterId, requesterId),
          eq(callJoinRequests.status, "pending")
        )
      );

    return c.json({ success: true });
  } catch (error) {
    console.error("Error rejecting join request:", error);
    return c.json({ error: "Failed to reject request" }, 500);
  }
});

// DELETE /api/calls/participated/:callId
callsRoutes.delete("/participated/:callId", async (c) => {
  try {
    const user = c.get("user");
    if (!user || !user.id) {
      return c.json({ error: "Unauthorized" }, 401);
    }

    const callId = c.req.param("callId");
    if (!callId) {
      return c.json({ error: "Call ID is required" }, 400);
    }

    console.log(
      `[DELETE-CALL-PARTICIPATION] Deleting participation for user ${user.id} in call ${callId}`
    );

    // Delete the specific participation record
    const result = await db
      .delete(callParticipants)
      .where(
        and(
          eq(callParticipants.callId, callId),
          eq(callParticipants.userId, user.id as string)
        )
      );

    console.log(`[DELETE-CALL-PARTICIPATION] Delete result:`, result);

<<<<<<< HEAD
    // Invalidate user's calls cache
    await cache.del(cache.getUserCallsKey(user.id));

=======
>>>>>>> 80e06f03
    return c.json({
      success: true,
      message: "Call participation deleted successfully",
    });
  } catch (error) {
    console.error("Error deleting call participation:", error);
    return c.json({ error: "Failed to delete call participation" }, 500);
  }
});

// DELETE /api/calls/participated
callsRoutes.delete("/participated", async (c) => {
  try {
    const user = c.get("user");
    if (!user || !user.id) {
      return c.json({ error: "Unauthorized" }, 401);
    }

    console.log(`[DELETE-HISTORY] Deleting call history for user ${user.id}`);

    // Delete all participation records for this user
    const result = await db
      .delete(callParticipants)
      .where(eq(callParticipants.userId, user.id as string));

    console.log(`[DELETE-HISTORY] Delete result:`, result);

<<<<<<< HEAD
    // Invalidate user's calls cache
    await cache.del(cache.getUserCallsKey(user.id));

=======
>>>>>>> 80e06f03
    return c.json({
      success: true,
      message: "Call history deleted successfully",
    });
  } catch (error) {
    console.error("Error deleting call history:", error);
    return c.json({ error: "Failed to delete call history" }, 500);
  }
});

// GET /api/calls/:id/participants
callsRoutes.get("/:id/participants", async (c) => {
  try {
    const user = c.get("user");
    if (!user || !user.id) {
      return c.json({ error: "Unauthorized" }, 401);
    }

    const callId = c.req.param("id");
    if (!callId) {
      return c.json({ error: "Call ID is required" }, 400);
    }

    // Check if the user is a participant in the call
    const participation = await db
      .select()
      .from(callParticipants)
      .where(
        and(
          eq(callParticipants.callId, callId),
          eq(callParticipants.userId, user.id as string)
        )
      )
      .limit(1);

    if (!participation || participation.length === 0) {
      return c.json({ error: "Call not found or user not a participant" }, 404);
    }

    // Get all participants for this call with their profile information
    const participants = await db
      .select({
        id: userTable.id,
        name: userTable.name,
        email: userTable.email,
        image: userTable.image,
        joinedAt: callParticipants.joinedAt,
        leftAt: callParticipants.leftAt,
      })
      .from(callParticipants)
      .innerJoin(userTable, eq(callParticipants.userId, userTable.id))
      .where(eq(callParticipants.callId, callId));

    // Get call creator info
    const creatorResult = await db
      .select({
        creatorId: calls.creatorId,
        creatorName: userTable.name,
        creatorEmail: userTable.email,
        creatorImage: userTable.image,
      })
      .from(calls)
      .innerJoin(userTable, eq(calls.creatorId, userTable.id))
      .where(eq(calls.id, callId))
      .limit(1);

    if (!creatorResult || creatorResult.length === 0) {
      return c.json({ error: "Call not found" }, 404);
    }

    const creator = creatorResult[0];
    if (!creator) {
      return c.json({ error: "Call creator not found" }, 404);
    }

    // Add creator to participants list if not already present
    const allParticipants = participants.map((participant) => ({
      ...participant,
      isCreator: participant.id === creator.creatorId,
    }));

    // If creator is not in participants list, add them
    if (!allParticipants.find((p) => p.id === creator.creatorId)) {
      allParticipants.push({
        id: creator.creatorId,
        name: creator.creatorName,
        email: creator.creatorEmail,
        image: creator.creatorImage,
        joinedAt: new Date(),
        leftAt: null,
        isCreator: true,
      });
    }

    return c.json({ participants: allParticipants });
  } catch (error) {
    console.error("Error getting call participants:", error);
    return c.json({ error: "Failed to get participants info" }, 500);
  }
});

// POST /api/calls/:id/invite
callsRoutes.post("/:id/invite", async (c) => {
  try {
    const user = c.get("user");
    if (!user || !user.id) {
      return c.json({ error: "Unauthorized" }, 401);
    }

    const callId = c.req.param("id");
    if (!callId) {
      return c.json({ error: "Call ID is required" }, 400);
    }

    const body = await c.req.json();
    const { email } = body;

    if (!email) {
      return c.json({ error: "Email is required" }, 400);
    }

    // Check if the user is the creator of the call
    const call = await db
      .select()
      .from(calls)
      .where(eq(calls.id, callId))
      .limit(1);

    if (!call || call.length === 0) {
      return c.json({ error: "Call not found" }, 404);
    }

    const callData = call[0];
    if (!callData) {
      return c.json({ error: "Call not found" }, 404);
    }

    if (callData.creatorId !== user.id) {
      return c.json({ error: "Only the call creator can invite users" }, 403);
    }

    // Find the user to invite
    const userToInvite = await db
      .select()
      .from(userTable)
      .where(eq(userTable.email, email))
      .limit(1);

    if (!userToInvite || userToInvite.length === 0) {
      return c.json({ error: "User not found" }, 404);
    }

    const invitee = userToInvite[0];
    if (!invitee) {
      return c.json({ error: "User not found" }, 404);
    }

    // Check if user is already a participant
    const existingParticipation = await db
      .select()
      .from(callParticipants)
      .where(
        and(
          eq(callParticipants.callId, callId),
          eq(callParticipants.userId, invitee.id)
        )
      )
      .limit(1);

    if (existingParticipation.length > 0) {
      return c.json({ error: "User is already a participant" }, 400);
    }

    // Create invitation
    await db.insert(callInvitations).values({
      callId,
      inviteeId: invitee.id,
      inviteeEmail: email,
      status: "pending",
    });

    // Send notification to the invited user
    await db.insert(notifications).values({
      userId: invitee.id,
      type: "call",
      message: `${user.name || user.email} invited you to join a call`,
      callId,
    });

    return c.json({ success: true, message: "Invitation sent successfully" });
  } catch (error) {
    console.error("Error sending call invitation:", error);
    return c.json({ error: "Failed to send invitation" }, 500);
  }
});

// GET /api/calls/:id/creator
callsRoutes.get("/:id/creator", async (c) => {
  try {
    const callId = c.req.param("id");

    // Get call creator info
    const result = await db
      .select({
        creatorId: calls.creatorId,
        creatorName: userTable.name,
        creatorEmail: userTable.email,
      })
      .from(calls)
      .innerJoin(userTable, eq(calls.creatorId, userTable.id))
      .where(eq(calls.id, callId))
      .limit(1);

    if (!result || result.length === 0) {
      return c.json({ error: "Call not found" }, 404);
    }

    return c.json({ creator: result[0] });
  } catch (error) {
    console.error("Error getting call creator:", error);
    return c.json({ error: "Failed to get creator info" }, 500);
  }
});

<<<<<<< HEAD
=======
// POST /api/calls/:id/hide
callsRoutes.post("/:id/hide", async (c) => {
  try {
    const user = c.get("user");
    if (!user || !user.id) {
      return c.json({ error: "Unauthorized" }, 401);
    }

    const callId = c.req.param("id");
    if (!callId) {
      return c.json({ error: "Call ID is required" }, 400);
    }

    // Check if the user is a participant in the call
    const participation = await db
      .select()
      .from(callParticipants)
      .where(
        and(
          eq(callParticipants.callId, callId),
          eq(callParticipants.userId, user.id as string)
        )
      )
      .limit(1);

    if (!participation || participation.length === 0) {
      return c.json({ error: "Call not found or user not a participant" }, 404);
    }

    // Hide the call for this user
    await db.insert(hiddenCalls).values({
      callId,
      userId: user.id as string,
    });

    return c.json({ success: true, message: "Call hidden successfully" });
  } catch (error: unknown) {
    console.error("Error hiding call:", error);
    // If the error is due to the call already being hidden, return success
    if (
      typeof error === "object" &&
      error !== null &&
      "code" in error &&
      error.code === "23505"
    ) {
      // PostgreSQL unique violation error code
      return c.json({ success: true, message: "Call already hidden" });
    }
    return c.json({ error: "Failed to hide call" }, 500);
  }
});

>>>>>>> 80e06f03
export default callsRoutes;<|MERGE_RESOLUTION|>--- conflicted
+++ resolved
@@ -8,19 +8,12 @@
   user as userTable,
   callParticipants,
   callJoinRequests,
+  hiddenCalls,
 } from "@call/db/schema";
-import { eq, inArray, desc, and } from "drizzle-orm";
+import { eq, inArray, desc, and, sql } from "drizzle-orm";
 import type { ReqVariables } from "../../index.js";
-<<<<<<< HEAD
-
-import { cache } from "@/lib/cache";
-
-import { sendMail } from '@call/auth/utils/send-mail';
-=======
-import { sendMail } from "../../lib/email.js";
-import { env } from "@/config/env";
->>>>>>> 80e06f03
-
+import { sendMail } from "@call/auth/utils/send-mail";
+import { cache } from "../../lib/cache.js";
 
 const callsRoutes = new Hono<{ Variables: ReqVariables }>();
 
@@ -148,7 +141,7 @@
         const mailResult = await sendMail({
           to: email,
           subject: "Invitation to join Call",
-          text: `Hello,\n\n${user.name || user.email} is inviting you to a call: ${name}\n\nJoin the call: ${env.FRONTEND_URL}/calls/${callId}`,
+          text: `Hello,\n\n${user.name || user.email} is inviting you to a call: ${name}\n\nJoin the call: ${process.env.FRONTEND_URL}/calls/${callId}`,
         });
         if (!mailResult.success) {
           console.error(
@@ -248,9 +241,6 @@
       })
       .from(callParticipants)
       .innerJoin(calls, eq(callParticipants.callId, calls.id))
-<<<<<<< HEAD
-      .where(eq(callParticipants.userId, user.id as string))
-=======
       .leftJoin(
         hiddenCalls,
         and(
@@ -264,7 +254,6 @@
           sql`${hiddenCalls.id} IS NULL` // Only show calls that are not hidden
         )
       )
->>>>>>> 80e06f03
       .orderBy(desc(callParticipants.joinedAt));
 
     // Get participants for each call
@@ -610,13 +599,6 @@
     const body = await c.req.json();
     const { requesterId } = body;
 
-<<<<<<< HEAD
-=======
-    console.log(
-      `[APPROVE-JOIN] Approving join request for user ${requesterId} in call ${callId}`
-    );
-
->>>>>>> 80e06f03
     if (!user || !user.id) {
       return c.json({ error: "Unauthorized" }, 401);
     }
@@ -737,12 +719,6 @@
 
     console.log(`[DELETE-CALL-PARTICIPATION] Delete result:`, result);
 
-<<<<<<< HEAD
-    // Invalidate user's calls cache
-    await cache.del(cache.getUserCallsKey(user.id));
-
-=======
->>>>>>> 80e06f03
     return c.json({
       success: true,
       message: "Call participation deleted successfully",
@@ -770,12 +746,6 @@
 
     console.log(`[DELETE-HISTORY] Delete result:`, result);
 
-<<<<<<< HEAD
-    // Invalidate user's calls cache
-    await cache.del(cache.getUserCallsKey(user.id));
-
-=======
->>>>>>> 80e06f03
     return c.json({
       success: true,
       message: "Call history deleted successfully",
@@ -1000,8 +970,6 @@
   }
 });
 
-<<<<<<< HEAD
-=======
 // POST /api/calls/:id/hide
 callsRoutes.post("/:id/hide", async (c) => {
   try {
@@ -1054,5 +1022,4 @@
   }
 });
 
->>>>>>> 80e06f03
 export default callsRoutes;