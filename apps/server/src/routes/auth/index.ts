import { emailSchema } from "@/validators";
import { auth } from "@call/auth/auth";
import { db } from "@call/db";
import { user as userTable } from "@call/db/schema";
import { zValidator } from "@hono/zod-validator";
import { eq } from "drizzle-orm";
import type { Context } from "hono";
import { Hono } from "hono";
import { z } from "zod";
import type { ReqVariables } from "../../index.js";
<<<<<<< HEAD
import { createId } from "@paralleldrive/cuid2";
import { cache } from "@/lib/cache";
=======
>>>>>>> 80e06f03

const authRouter = new Hono<{ Variables: ReqVariables }>();

const updateProfileSchema = z.object({
  name: z.string().min(1, "Name is required").max(100, "Name is too long"),
});

authRouter.post(
  "/check-email",
  zValidator("json", emailSchema),
  async (c: Context) => {
    try {
      const { email } = await c.req.json<{ email: string }>();

      const existingUser = await db
        .select({ id: userTable.id })
        .from(userTable)
        .where(eq(userTable.email, email.toLowerCase().trim()))
        .limit(1);

      return c.json({ exists: existingUser.length > 0 });
    } catch (error) {
      console.error("Error checking email:", error);
      return c.json({ error: "Internal server error" }, 500);
    }
  }
);

// Redirect specific Better Auth error to app
authRouter.get("/error", async (c) => {
  const url = new URL(c.req.url);
  const error = url.searchParams.get("error");

  if (error === "please_restart_the_process") {
    return c.redirect("https://joincall.co/app", 302);
  }
  return auth.handler(c.req.raw);
});

authRouter.on(["POST", "GET"], "/*", async (c: Context) => {
  try {
    return await auth.handler(c.req.raw);
  } catch (error) {
    console.error("Auth handler error:", error);
    return c.json({ error: "Authentication failed" }, 500);
  }
});

authRouter.patch("/update-profile", async (c) => {
  const user = c.get("user");
  if (!user) {
    return c.json({ message: "Unauthorized" }, 401);
  }

  try {
    const body = await c.req.json();
    const result = updateProfileSchema.safeParse(body);

    if (!result.success) {
      return c.json(
        { message: result.error.errors[0]?.message || "Invalid input" },
        400
      );
    }

    const { name } = result.data;

    await db
      .update(userTable)
      .set({ name, updatedAt: new Date() })
      .where(eq(userTable.id, user.id));

    // Invalidate user-related caches
    await cache.invalidateUserCache(user.id);

    return c.json({ message: "Profile updated successfully" });
  } catch (err) {
    console.error("[PATCH /update-profile] Error:", err);
    return c.json({ message: "An unexpected error occurred" }, 500);
  }
});

// Handle profile image upload
authRouter.patch("/update-profile-image", async (c) => {
  const user = c.get("user");
  if (!user) {
    return c.json({ message: "Unauthorized" }, 401);
  }

  try {
    const formData = await c.req.formData();
    const image = formData.get("image") as File;

    if (!image) {
      return c.json({ message: "No image provided" }, 400);
    }

    // Validate file type
    if (!image.type.startsWith("image/")) {
      return c.json({ message: "File must be an image" }, 400);
    }

    // Validate file size (max 5MB)
    if (image.size > 5 * 1024 * 1024) {
      return c.json({ message: "Image size must be less than 5MB" }, 400);
    }

    // Convert image to base64
    const buffer = await image.arrayBuffer();
    const base64 = Buffer.from(buffer).toString("base64");
    const dataUrl = `data:${image.type};base64,${base64}`;

    // Update user profile with the new image
    await db
      .update(userTable)
      .set({
        image: dataUrl,
        updatedAt: new Date(),
      })
      .where(eq(userTable.id, user.id));

    // Invalidate user-related caches
    await cache.invalidateUserCache(user.id);

    return c.json({
      message: "Profile image updated successfully",
      image: dataUrl,
    });
  } catch (err) {
    console.error("[PATCH /update-profile-image] Error:", err);
    return c.json({ message: "An unexpected error occurred" }, 500);
  }
});

export default authRouter;<|MERGE_RESOLUTION|>--- conflicted
+++ resolved
@@ -8,11 +8,8 @@
 import { Hono } from "hono";
 import { z } from "zod";
 import type { ReqVariables } from "../../index.js";
-<<<<<<< HEAD
 import { createId } from "@paralleldrive/cuid2";
 import { cache } from "@/lib/cache";
-=======
->>>>>>> 80e06f03
 
 const authRouter = new Hono<{ Variables: ReqVariables }>();
 
