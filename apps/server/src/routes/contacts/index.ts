--- conflicted
+++ resolved
@@ -5,13 +5,11 @@
 import { createId } from "@paralleldrive/cuid2";
 import { and, eq, or } from "drizzle-orm";
 import type { ReqVariables } from "../../index.js";
-<<<<<<< HEAD
+
 import { sendMail } from "@call/auth/utils/send-mail";
 import { cache } from "@/lib/cache";
-=======
+
 import { env } from "@/config/env";
-import { sendMail } from "../../lib/email.js";
->>>>>>> 80e06f03
 
 const contactsRoutes = new Hono<{ Variables: ReqVariables }>();
 
