"use client";

import { useMutation, useQuery, useQueryClient } from "@tanstack/react-query";
import { zodResolver } from "@hookform/resolvers/zod";
import { Icons } from "@call/ui/components/icons";
import { Button } from "@call/ui/components/button";
import { Input } from "@call/ui/components/input";
import NumberFlow from "@number-flow/react";
import { useForm } from "react-hook-form";
import { cn } from "@call/ui/lib/utils";
import { useState, useEffect } from "react";
import { toast } from "sonner";
import { z } from "zod";
import { confettiBurst } from "@call/ui/lib/confetti";
const formSchema = z.object({
  email: z.string().email(),
});

// this is a copy of Analogs waitlist component with some changes
// https://github.com/analogdotnow/Analog/blob/main/apps/web/src/components/sections/home/waitlist-form.tsx
type FormSchema = z.infer<typeof formSchema>;

// API functions for Hono backend
async function getWaitlistCount(): Promise<{ count: number }> {
  return fetch("/api/waitlist/count").then((res) => {
    if (!res.ok) {
      throw new Error("Failed to get waitlist count");
    }
    return res.json();
  });
}

async function joinWaitlist(email: string): Promise<void> {
  const response = await fetch("/api/waitlist/join", {
    method: "POST",
    headers: {
      "Content-Type": "application/json",
    },
    body: JSON.stringify({ email }),
  });
  if (!response.ok) {
    const errorData = await response.json().catch(() => ({}));
    throw new Error(errorData.error || "Failed to join waitlist");
  }
}

const LOCAL_STORAGE_KEY = "waitlist_count";
const CACHE_DURATION = 2 * 60 * 60 * 1000;

function useWaitlistCount() {
  const queryClient = useQueryClient();
  const [success, setSuccess] = useState(false);

  const query = useQuery({
    queryKey: ["waitlist", "count"],
    queryFn: async () => {
      const cachedData = localStorage.getItem(LOCAL_STORAGE_KEY);
      if (cachedData) {
        try {
          const { count, timestamp } = JSON.parse(cachedData);
          const isExpired = Date.now() - timestamp > CACHE_DURATION;

          if (!isExpired) {
            return { count };
          }
        } catch (e) {
          console.error("Error parsing waitlist cache:", e);
        }
      }

      const data = await getWaitlistCount();

      localStorage.setItem(
        LOCAL_STORAGE_KEY,
        JSON.stringify({
          count: data.count,
          timestamp: Date.now(),
        })
      );

      return data;
    },
    staleTime: CACHE_DURATION,
    gcTime: CACHE_DURATION * 2,
  });

  const { mutate } = useMutation({
    mutationFn: (email: string) => joinWaitlist(email),
    onSuccess: () => {
      setSuccess(true);
      const newCount = (query.data?.count ?? 0) + 1;
      queryClient.setQueryData(["waitlist", "count"], { count: newCount });
      // set localStorage with the new count
      localStorage.setItem(
        LOCAL_STORAGE_KEY,
        JSON.stringify({
          count: newCount,
          timestamp: Date.now(),
        })
      );
<<<<<<< HEAD
      confettiBurst({
        particleCount: 100,
        spread: 70,
        origin: { y: 0.6 },
      });
=======
      toast.success("You're on the waitlist! 🎉");
>>>>>>> 55bb0277
    },
    onError: (error) => {
      const errorMessage =
        error instanceof Error
          ? error.message
          : "Something went wrong. Please try again.";
      toast.error(errorMessage);
    },
  });

  return { count: query.data?.count ?? 0, mutate, success };
}

interface WaitlistFormProps {
  className?: string;
}

export function WaitlistForm({ className }: WaitlistFormProps) {
  const { register, handleSubmit } = useForm<z.infer<typeof formSchema>>({
    resolver: zodResolver(formSchema),
    defaultValues: {
      email: "",
    },
  });

  const waitlist = useWaitlistCount();
  const [localSuccess, setLocalSuccess] = useState(false);

  useEffect(() => {
    if (waitlist.success) {
      localStorage.setItem("waitlist_success", "true");
      setLocalSuccess(true);
    } else {
      const stored = localStorage.getItem("waitlist_success");
      if (stored === "true") {
        setLocalSuccess(true);
      }
    }
  }, [waitlist.success]);

  function handleJoinWaitlist({ email }: FormSchema) {
    waitlist.mutate(email);
  }

  return (
    <div
      className={cn(
        "mx-auto flex w-full max-w-3xl flex-col items-center justify-center gap-3",
        className
      )}
    >
      {localSuccess ? (
        <div className="flex flex-col items-center justify-center gap-4 text-center">
          <p className="text-xl font-semibold">Welcome to the waitlist! 🎉</p>
          <p className="text-muted-foreground text-base">
            We&apos;ll let you know when we&#39;re ready to show you what
            we&#39;ve been working on.
          </p>
        </div>
      ) : (
        <form
          className="mx-auto flex w-full max-w-md flex-col gap-3 sm:flex-row"
          onSubmit={handleSubmit(handleJoinWaitlist)}
        >
          <Input
            placeholder="example@0.email"
            className="placeholder:text-muted-foreground w-full rounded-lg bg-background px-4 text-base font-medium outline outline-neutral-200 placeholder:font-medium md:text-base"
            {...register("email")}
          />
          <Button type="submit">Join Waitlist</Button>
        </form>
      )}
      <div className="relative flex flex-row items-center justify-center gap-3">
        <span className="text-sm text-primary/80 sm:text-base">
          <NumberFlow value={waitlist.count} /> people already joined the
          waitlist
        </span>
      </div>
    </div>
  );
}<|MERGE_RESOLUTION|>--- conflicted
+++ resolved
@@ -98,15 +98,15 @@
           timestamp: Date.now(),
         })
       );
-<<<<<<< HEAD
+
       confettiBurst({
         particleCount: 100,
         spread: 70,
         origin: { y: 0.6 },
       });
-=======
+
       toast.success("You're on the waitlist! 🎉");
->>>>>>> 55bb0277
+
     },
     onError: (error) => {
       const errorMessage =
