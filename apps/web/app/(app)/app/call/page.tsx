"use client";

import Header from "@/components/app/header";
import CallSection from "@/components/app/section/call-section";
import { useModal } from "@/hooks/use-modal";
import { Button, buttonVariants } from "@call/ui/components/button";
import { cn } from "@call/ui/lib/utils";
import { motion as m } from "motion/react";
import { useRouter, useSearchParams } from "next/navigation";
import { useCallback, useMemo } from "react";
import { CloseSidebarButton } from "@/components/app/section/_components/close-sidebar-button";
import { Icons } from "@call/ui/components/icons";

const SECTIONS = [
  { key: "joincall", label: "Join Call" },
  { key: "history", label: "Calls history" },
];

const DEFAULT_SECTION_KEY = SECTIONS[0]?.key || "joincall";

export default function CallPage() {
  const { onOpen } = useModal();
  const router = useRouter();
  const searchParams = useSearchParams();

  const sectionKey = useMemo(() => {
    const key = searchParams?.get("section");
    return SECTIONS.some((s) => s.key === key) ? key! : DEFAULT_SECTION_KEY;
  }, [searchParams]);

  const handleSectionChange = useCallback(
    (key: string) => {
      const params = new URLSearchParams(searchParams?.toString() || "");
      params.set("section", key);
      router.replace(`?${params.toString()}`);
    },
    [router, searchParams]
  );

  return (
    <div className="flex min-h-screen flex-col">
      <Header className="justify-between">
        <div className="flex items-center gap-2">
          <CloseSidebarButton className="-ml-8" />
          {SECTIONS.map((s) => (
            <m.button
              key={s.key}
              onClick={() => handleSectionChange(s.key)}
              className={cn(
                buttonVariants({ variant: "ghost" }),
                "relative z-0 text-sm text-[#4C4C4C] transition-all hover:bg-transparent",
                sectionKey === s.key &&
                  "cursor-pointer rounded-md px-4 py-2 font-medium text-white hover:text-white"
              )}
            >
              {s.label}
              {sectionKey === s.key && (
                <m.div
                  className="bg-inset-accent-foreground absolute inset-0 -z-10 rounded-md"
                  layoutId="active-call-section"
                  transition={{ layout: { duration: 0.15, ease: "easeOut" } }}
                />
              )}
            </m.button>
          ))}
        </div>
        <Button
          onClick={() => onOpen("start-call")}
<<<<<<< HEAD
          className="bg-primary-blue hover:bg-primary-blue/80 rounded-md px-4 py-2 text-sm font-medium text-white"
=======
          className="rounded-md border border-gray-200 bg-white px-4 py-2 text-sm font-medium text-gray-900 hover:bg-gray-50"
>>>>>>> 5bfc618f
        >
          <Icons.plus style={{ width: 14, height: 14 }} />
          Start Call
        </Button>
      </Header>
      <div className="flex-1">
        <CallSection section={sectionKey} />
      </div>
    </div>
  );
}<|MERGE_RESOLUTION|>--- conflicted
+++ resolved
@@ -66,11 +66,7 @@
         </div>
         <Button
           onClick={() => onOpen("start-call")}
-<<<<<<< HEAD
-          className="bg-primary-blue hover:bg-primary-blue/80 rounded-md px-4 py-2 text-sm font-medium text-white"
-=======
           className="rounded-md border border-gray-200 bg-white px-4 py-2 text-sm font-medium text-gray-900 hover:bg-gray-50"
->>>>>>> 5bfc618f
         >
           <Icons.plus style={{ width: 14, height: 14 }} />
           Start Call
