"use client";
import { useEffect, useRef, useState } from "react";

const getSocketUrl = () => {
  if (typeof window === "undefined") return "ws://localhost:4001";
  const protocol = window.location.protocol === "https:" ? "wss:" : "ws:";
  const host = "media.joincall.co";
<<<<<<< HEAD
  // const port = "4001";
  if (process.env.NODE_ENV === "production") {
    return `wss://media.joincall.co`
  }
  return `${protocol}//${host}`;
=======
  const port = "4001";
  return `${protocol}//${host}:${port}`;
>>>>>>> 293ed678
};

export function useSocket() {
  const [connected, setConnected] = useState(false);
  const socketRef = useRef<WebSocket | null>(null);
  const reconnectTimeoutRef = useRef<number | null>(null);

  useEffect(() => {
    const connectWebSocket = () => {
      const socket = new WebSocket(getSocketUrl());
      socketRef.current = socket;

      socket.onopen = () => {
        setConnected(true);
        console.log("[useSocket] WebSocket connection opened at:", getSocketUrl());
        if (reconnectTimeoutRef.current) {
          clearTimeout(reconnectTimeoutRef.current);
        }
      };

      socket.onclose = () => {
        setConnected(false);
        console.log("[useSocket] WebSocket connection closed");
        reconnectTimeoutRef.current = window.setTimeout(connectWebSocket, 2000);
      };

      socket.onerror = (err) => {
        console.error("[useSocket] WebSocket error:", err);
      };
    };

    connectWebSocket();

    return () => {
      if (socketRef.current) {
        socketRef.current.close();
      }
      if (reconnectTimeoutRef.current) {
        clearTimeout(reconnectTimeoutRef.current);
      }
    };
  }, []);

  return { socket: socketRef.current, connected };
}<|MERGE_RESOLUTION|>--- conflicted
+++ resolved
@@ -5,16 +5,12 @@
   if (typeof window === "undefined") return "ws://localhost:4001";
   const protocol = window.location.protocol === "https:" ? "wss:" : "ws:";
   const host = "media.joincall.co";
-<<<<<<< HEAD
   // const port = "4001";
   if (process.env.NODE_ENV === "production") {
     return `wss://media.joincall.co`
   }
   return `${protocol}//${host}`;
-=======
-  const port = "4001";
-  return `${protocol}//${host}:${port}`;
->>>>>>> 293ed678
+
 };
 
 export function useSocket() {
