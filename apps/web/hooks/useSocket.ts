--- conflicted
+++ resolved
@@ -4,11 +4,8 @@
 const getSocketUrl = () => {
   if (typeof window === "undefined") return "ws://localhost:4001";
   const protocol = window.location.protocol === "https:" ? "wss:" : "ws:";
-<<<<<<< HEAD
   const host = "13.61.191.241";
-=======
-  const host = "media.joincall.co";
->>>>>>> ecb3920f
+
   const port = "4001";
   return `${protocol}//${host}:${port}`;
 };
