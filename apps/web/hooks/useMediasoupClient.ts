"use client";
import { useCallback, useRef, useState, useEffect } from "react";
import { Device } from "mediasoup-client";
import type {
  Transport,
  Consumer,
  RtpCapabilities,
  RtpParameters,
  RtpEncodingParameters,
} from "mediasoup-client/types";
import { useSocketContext } from "@/components/providers/socket";
import { useSession } from "@/components/providers/session";
import { toast } from "sonner";

interface Peer {
  id: string;
  displayName: string;
  connectionState: string;
  isCreator?: boolean;
}

interface Producer {
  id: string;
  peerId: string;
  kind: "audio" | "video";
  source: "mic" | "webcam" | "screen";
  displayName: string;
  muted: boolean;
}

interface JoinResponse {
  rtpCapabilities: RtpCapabilities;
  peers: Peer[];
  producers: Producer[];
}

interface RemoteStream {
  stream: MediaStream;
  producerId: string;
  peerId: string;
  userId: string;
  kind: "audio" | "video";
  source: "mic" | "webcam" | "screen";
  displayName: string;
  userImage?: string;
  muted: boolean;
}

interface ProduceOptions {
  source?: "screen" | "camera" | "mic" | "webcam";
}

function useWsRequest(socket: WebSocket | null) {
  const pending = useRef(new Map<string, (data: any) => void>());
  const eventHandlers = useRef(new Map<string, (data: any) => void>());

  const onMessage = useCallback((event: MessageEvent) => {
    try {
      const data = JSON.parse(event.data);
      console.log("[mediasoup] Received message:", data);

      if (data.reqId && pending.current.has(data.reqId)) {
        pending.current.get(data.reqId)?.(data);
        pending.current.delete(data.reqId);
      }
      // Handle events
      if (data.type && eventHandlers.current.has(data.type)) {
        eventHandlers.current.get(data.type)?.(data);
      }
    } catch (error) {
      console.error("[mediasoup] Error handling message:", error);
    }
  }, []);

  useEffect(() => {
    if (!socket) return;
    socket.addEventListener("message", onMessage);
    return () => {
      socket.removeEventListener("message", onMessage);
    };
  }, [socket, onMessage]);

  const sendRequest = useCallback(
    (type: string, payload: any = {}) => {
      return new Promise<any>((resolve, reject) => {
        if (!socket || socket.readyState !== 1) {
          reject(new Error("WebSocket not connected"));
          return;
        }
        const reqId = Math.random().toString(36).slice(2);
        pending.current.set(reqId, resolve);
        const message = { ...payload, type, reqId };
        console.log("[mediasoup] Sending request:", message);
        socket.send(JSON.stringify(message));
        setTimeout(() => {
          if (pending.current.has(reqId)) {
            pending.current.delete(reqId);
            reject(new Error("Timeout waiting for response"));
          }
        }, 10000);
      });
    },
    [socket]
  );

  const addEventHandler = useCallback(
    (type: string, handler: (data: any) => void) => {
      eventHandlers.current.set(type, handler);
    },
    []
  );

  const removeEventHandler = useCallback((type: string) => {
    eventHandlers.current.delete(type);
  }, []);

  return { sendRequest, addEventHandler, removeEventHandler };
}

export function useMediasoupClient() {
  const { socket, connected } = useSocketContext();
  const { user } = useSession();
  const { sendRequest, addEventHandler, removeEventHandler } =
    useWsRequest(socket);
  const deviceRef = useRef<Device | null>(null);
  const sendTransportRef = useRef<Transport | null>(null);
  const recvTransportRef = useRef<Transport | null>(null);
  const consumersRef = useRef<Map<string, Consumer>>(new Map());
  const [localStream, setLocalStream] = useState<MediaStream | null>(null);
  const [remoteStreams, setRemoteStreams] = useState<RemoteStream[]>([]);
  const [peers, setPeers] = useState<Peer[]>([]);
  const [currentRoomId, setCurrentRoomId] = useState<string | null>(null);

  const [userId] = useState(() => {
    if (typeof window !== "undefined") {
      let id = localStorage.getItem("user-id");
      if (!id) {
        id = crypto.randomUUID();
        localStorage.setItem("user-id", id);
      }
      return id;
    }
    return "";
  });

  const [displayName, setDisplayName] = useState(() => {
    if (user?.name) {
      return user.name;
    }

    if (typeof window !== "undefined") {
      const storedName = localStorage.getItem("call_display_name");
      if (storedName && storedName.trim()) {
        return storedName.trim();
      }
    }

    if (typeof window !== "undefined") {
      let name = localStorage.getItem("display-name");
      if (!name) {
        name = `User-${Math.random().toString(36).slice(2, 8)}`;
        localStorage.setItem("display-name", name);
      }
      return name;
    }

    return "Anonymous";
  });

  useEffect(() => {
    if (user?.name) {
      setDisplayName(user.name);
      return;
    }

    if (typeof window !== "undefined") {
      const storedName = localStorage.getItem("call_display_name");
      if (storedName && storedName.trim() && storedName !== displayName) {
        setDisplayName(storedName.trim());
      }
    }
  }, [user?.name, displayName]);

  const setProducerMuted = useCallback(
    (producerId: string, muted: boolean) => {
      if (!socket || !connected) {
        console.error("Cannot set mute state: socket not connected");
        return;
      }
      console.log(
        `[setProducerMuted] Setting producer ${producerId} muted state to: ${muted}`
      );
      sendRequest("setProducerMuted", { producerId, muted })
        .then((response) => {
          console.log(`[setProducerMuted] Response received:`, response);
        })
        .catch((error) => {
          console.error(`[setProducerMuted] Error:`, error);
        });
    },
    [socket, connected, sendRequest]
  );

  const cleanupConsumer = useCallback((producerId: string) => {
    const consumer = consumersRef.current.get(producerId);
    if (consumer) {
      consumer.close();
      consumersRef.current.delete(producerId);
    }
    setRemoteStreams((prev) => {
      const filtered = prev.filter((s) => s.producerId !== producerId);
      console.log(
        `[mediasoup] Removed consumer ${producerId}, remaining streams:`,
        filtered.length
      );
      return filtered;
    });
  }, []);

  const cleanupAllConsumers = useCallback(() => {
    consumersRef.current.forEach((consumer) => {
      consumer.close();
    });
    consumersRef.current.clear();
    setRemoteStreams([]);
  }, []);

  const cleanupLocalMedia = useCallback(() => {
    if (localStream) {
      console.log("[mediasoup] Cleaning up local media");
      localStream.getTracks().forEach((track) => track.stop());
      setLocalStream(null);
    }
  }, [localStream]);

  const cleanupTransports = useCallback(() => {
    if (sendTransportRef.current) {
      sendTransportRef.current.close();
      sendTransportRef.current = null;
    }
    if (recvTransportRef.current) {
      recvTransportRef.current.close();
      recvTransportRef.current = null;
    }
  }, []);

  const cleanupAll = useCallback(() => {
    cleanupAllConsumers();
    cleanupLocalMedia();
    cleanupTransports();
    setPeers([]);
    setCurrentRoomId(null);
  }, [cleanupAllConsumers, cleanupLocalMedia, cleanupTransports]);

  const joinRoom = useCallback(
    async (roomId: string): Promise<JoinResponse> => {
      if (!socket || !connected) {
        throw new Error("WebSocket not connected");
      }

      cleanupAll();

      console.log(`[mediasoup] Joining room: ${roomId} as ${displayName}`);

      await sendRequest("createRoom", { roomId });
      const response = await sendRequest("joinRoom", {
        roomId,
        peerId: userId,
        displayName,
        userImage: session?.user?.image,
      });

      setCurrentRoomId(roomId);
      setPeers(response.peers || []);

      return response;
    },
    [socket, connected, sendRequest, cleanupAll, userId, displayName]
  );

  useEffect(() => {
    if (!connected && currentRoomId) {
      console.log(
        "[mediasoup] WebSocket disconnected, room active:",
        currentRoomId
      );
      const timeoutId = setTimeout(() => {
        if (!connected) {
          console.log(
            "[mediasoup] WebSocket still disconnected, cleaning up..."
          );
          cleanupAll();
        }
      }, 5000);

      return () => clearTimeout(timeoutId);
    }
  }, [connected, cleanupAll, currentRoomId]);

  useEffect(() => {
    if (!socket) return;

    const handlePeerJoined = (data: any) => {
      console.log("[mediasoup] Peer joined:", data);
      setPeers((prev) => {
        const exists = prev.find((p) => p.id === data.peerId);
        if (exists) return prev;
        return [
          ...prev,
          {
            id: data.peerId,
            displayName: data.displayName,
            connectionState: "connected",
            isCreator: data.isCreator,
          },
        ];
      });
      toast.success(`${data.displayName} joined the call`);
    };

    const handlePeerLeft = (data: any) => {
      console.log("[mediasoup] Peer left:", data);
      setPeers((prev) => prev.filter((p) => p.id !== data.peerId));
      toast.success(`${data.displayName} left the call`);
      setRemoteStreams((prev) => {
        const streamsToRemove = prev.filter((s) => s.peerId === data.peerId);
        streamsToRemove.forEach((stream) => {
          if (stream.stream) {
            stream.stream.getTracks().forEach((track) => {
              track.stop();
              track.enabled = false;
            });
          }
        });
        return prev.filter((s) => s.peerId !== data.peerId);
      });

      consumersRef.current.forEach((consumer, producerId) => {
        if (consumer.appData?.peerId === data.peerId) {
          consumer.close();
          consumersRef.current.delete(producerId);
        }
      });
    };

    const handleProducerClosed = (data: any) => {
      console.log("[mediasoup] Producer closed:", data);
      cleanupConsumer(data.producerId);
    };

    const handleProducerMuted = (data: any) => {
      console.log("[mediasoup] Producer muted state changed:", data);
      setRemoteStreams((prev) =>
        prev.map((stream) =>
          stream.producerId === data.producerId
            ? { 
                ...stream, 
                muted: data.muted,
                displayName: data.displayName || stream.displayName,
                userImage: data.userImage || stream.userImage,
              }
            : stream
        )
      );
    };

    addEventHandler("peerJoined", handlePeerJoined);
    addEventHandler("peerLeft", handlePeerLeft);
    addEventHandler("producerClosed", handleProducerClosed);
    addEventHandler("producerMuted", handleProducerMuted);

    return () => {
      removeEventHandler("peerJoined");
      removeEventHandler("peerLeft");
      removeEventHandler("producerClosed");
      removeEventHandler("producerMuted");
    };
  }, [socket, addEventHandler, removeEventHandler, cleanupConsumer]);

  const handlePeerJoined = useCallback((data: any) => {
    console.log("[mediasoup] Peer joined:", data);
    setPeers((prev) => {
      const exists = prev.some((p) => p.id === data.id);
      if (exists) return prev;
      return [...prev, data];
    });
  }, []);

  const handlePeerLeft = useCallback((data: any) => {
    console.log("[mediasoup] Peer left:", data);
    setPeers((prev) => prev.filter((p) => p.id !== data.id));
    setRemoteStreams((prev) => prev.filter((s) => s.peerId !== data.id));
  }, []);

  const handlePeerUpdated = useCallback((data: any) => {
    console.log("[mediasoup] Peer updated:", data);
    setPeers((prev) => {
      const index = prev.findIndex((p) => p.id === data.id);
      if (index === -1) return prev;
      const newPeers = [...prev];
      newPeers[index] = { ...newPeers[index], ...data };
      return newPeers;
    });
  }, []);

  useEffect(() => {
    if (!socket) return;

    addEventHandler("peer-joined", handlePeerJoined);
    addEventHandler("peer-left", handlePeerLeft);
    addEventHandler("peer-updated", handlePeerUpdated);

    return () => {
      removeEventHandler("peer-joined");
      removeEventHandler("peer-left");
      removeEventHandler("peer-updated");
    };
  }, [
    socket,
    addEventHandler,
    removeEventHandler,
    handlePeerJoined,
    handlePeerLeft,
    handlePeerUpdated,
  ]);

  const loadDevice = useCallback(async (rtpCapabilities: RtpCapabilities) => {
    let device = deviceRef.current;
    if (!device) {
      device = new Device();
      await device.load({ routerRtpCapabilities: rtpCapabilities });
      deviceRef.current = device;
      console.log("[mediasoup] Device loaded");
    }
    return device;
  }, []);

  const createSendTransport = useCallback(async () => {
    if (!socket || !connected) {
      throw new Error("Socket not connected");
    }

    if (sendTransportRef.current) {
      sendTransportRef.current.close();
      sendTransportRef.current = null;
    }

    const params = await sendRequest("createWebRtcTransport", {
      direction: "send",
    });
    const device = deviceRef.current;
    if (!device) throw new Error("Device not loaded");

    const transport = device.createSendTransport(params);

    transport.on("connect", ({ dtlsParameters }, callback, errback) => {
      sendRequest("connectWebRtcTransport", {
        transportId: transport.id,
        dtlsParameters,
        direction: "send",
      })
        .then(() => callback())
        .catch(errback);
    });

    transport.on(
      "produce",
      ({ kind, rtpParameters, appData }, callback, errback) => {
        sendRequest("produce", {
          transportId: transport.id,
          kind,
          rtpParameters,
          source: appData?.source,
        })
          .then((res) => callback({ id: res.id }))
          .catch(errback);
      }
    );

    sendTransportRef.current = transport;
    console.log("[mediasoup] Send transport created");
    return transport;
  }, [socket, sendRequest, connected]);

  const createRecvTransport = useCallback(async () => {
    if (!socket || !connected) {
      throw new Error("Socket not connected");
    }

    if (recvTransportRef.current) {
      recvTransportRef.current.close();
      recvTransportRef.current = null;
    }

    const params = await sendRequest("createWebRtcTransport", {
      direction: "recv",
    });
    const device = deviceRef.current;
    if (!device) throw new Error("Device not loaded");

    const transport = device.createRecvTransport(params);

    transport.on("connect", ({ dtlsParameters }, callback, errback) => {
      sendRequest("connectWebRtcTransport", {
        transportId: transport.id,
        dtlsParameters,
        direction: "recv",
      })
        .then(() => callback())
        .catch(errback);
    });

    recvTransportRef.current = transport;
    console.log("[mediasoup] Recv transport created");
    return transport;
  }, [socket, sendRequest, connected]);

  const produce = useCallback(
    async (stream: MediaStream, options?: ProduceOptions) => {
      console.log("[mediasoup] Produce called with stream:", {
        tracks: stream?.getTracks().map(t => ({ kind: t.kind, enabled: t.enabled, readyState: t.readyState })),
        options
      });

      if (!sendTransportRef.current) {
        console.error("[mediasoup] No send transport available");
        return [];
      }

      if (!connected) {
        console.error("[mediasoup] Socket not connected");
        return [];
      }

      if (!stream || stream.getTracks().length === 0) {
        console.error("[mediasoup] Invalid stream provided");
        return [];
      }

<<<<<<< HEAD
      const activeTracks = stream
        .getTracks()
        .filter((track) => track.readyState === "live" && !track.muted);
=======
      // Check if tracks exist (even if disabled)
      const tracks = stream.getTracks();
      const activeTracks = tracks.filter((track) => track.readyState === "live");
>>>>>>> 5bfc618f

      if (tracks.length === 0) {
        console.error("[mediasoup] No tracks in stream");
        return [];
      }

      console.log(`[mediasoup] Producing ${tracks.length} tracks (${activeTracks.length} active)`);

      const webcamEncodings: RtpEncodingParameters[] = [
        { rid: "r0", maxBitrate: 100000, scalabilityMode: "S1T3" },
        { rid: "r1", maxBitrate: 300000, scalabilityMode: "S1T3" },
        { rid: "r2", maxBitrate: 900000, scalabilityMode: "S1T3" },
      ];

      const screenEncodings: RtpEncodingParameters[] = [
        { rid: "r0", maxBitrate: 1500000 },
        { rid: "r1", maxBitrate: 4500000 },
      ];

      const producers = [];
      const source = options?.source;

      const audioTrack = stream.getAudioTracks()[0];
      if (audioTrack) {
        try {
          console.log(
            `[mediasoup] Producing audio track from source: ${source || "mic"} (enabled: ${audioTrack.enabled})`
          );
          const audioProducer = await sendTransportRef.current.produce({
            track: audioTrack,
            appData: {
              source: source || "mic",
              kind: "audio",
              peerId: userId,
            },
          });
          producers.push(audioProducer);
          console.log(
            `[mediasoup] Audio producer created: ${audioProducer.id}`
          );
        } catch (e) {
          console.error(`Error producing audio track: `, e);
        }
      }

      const videoTrack = stream.getVideoTracks()[0];
      if (videoTrack) {
        try {
          const videoSource = source === "screen" ? "screen" : "webcam";
          console.log(
            `[mediasoup] Producing video track from source: ${videoSource} (enabled: ${videoTrack.enabled})`
          );

          const videoProducer = await sendTransportRef.current.produce({
            track: videoTrack,
            encodings:
              videoSource === "screen" ? screenEncodings : webcamEncodings,
            codecOptions: {
              videoGoogleStartBitrate: 1000,
            },
            appData: {
              source: videoSource,
              kind: "video",
              peerId: userId,
            },
          });
          producers.push(videoProducer);
          console.log(
            `[mediasoup] Video producer created: ${videoProducer.id}`
          );
        } catch (e) {
          console.error(`Error producing video track:`, e);
        }
      }

<<<<<<< HEAD
=======
      // Mute producers if tracks are disabled
      for (const producer of producers) {
        const track = stream.getTracks().find(t => t.kind === producer.kind);
        if (track && !track.enabled) {
          console.log(`[mediasoup] Muting producer ${producer.id} because track is disabled`);
          try {
            await setProducerMuted(producer.id, true);
          } catch (e) {
            console.error(`Error muting producer ${producer.id}:`, e);
          }
        }
      }

      // Always update localStream for camera/webcam streams to ensure UI shows the stream
>>>>>>> 5bfc618f
      if (
        !options?.source ||
        options.source === "camera" ||
        options.source === "webcam"
      ) {
        console.log("[mediasoup] Setting local stream for display");
        setLocalStream(stream);
      }

      console.log(
        `[mediasoup] Successfully created ${producers.length} producers`
      );
      return producers;
    },
    [userId, connected, setProducerMuted]
  );

  const consume = useCallback(
    async (
      producerId: string,
      rtpCapabilities: RtpCapabilities,
      onStream?: (stream: MediaStream, kind?: string, peerId?: string) => void,
      initialMutedState?: boolean
    ) => {
      if (!recvTransportRef.current) {
        console.error(
          "[mediasoup] No receive transport available for consuming producer:",
          producerId
        );
        return;
      }

      if (!connected) {
        console.error(
          "[mediasoup] Socket not connected, cannot consume producer:",
          producerId
        );
        return;
      }

      console.log(
        `[mediasoup] Starting consumption of producer: ${producerId}`
      );

      try {
        const res = await sendRequest("consume", {
          transportId: recvTransportRef.current.id,
          producerId,
          rtpCapabilities,
        });

        if (res.error) {
          console.error(
            "[mediasoup] Server error consuming producer:",
            producerId,
            res.error
          );
          return;
        }

        console.log(`[mediasoup] Consume response for ${producerId}:`, res);
        console.log(`[mediasoup] User image from consume response:`, res.userImage);

        const consumer = await recvTransportRef.current.consume({
          id: res.id,
          producerId: res.producerId,
          kind: res.kind as "audio" | "video",
          rtpParameters: res.rtpParameters as RtpParameters,
          appData: {
            peerId: res.peerId,
            source: res.source,
            displayName: res.displayName,
          },
        });

        consumersRef.current.set(producerId, consumer);

        const stream = new MediaStream([consumer.track]);
        console.log(`[mediasoup] Created stream for producer ${producerId}:`, {
          track: consumer.track,
          trackEnabled: consumer.track.enabled,
          trackReadyState: consumer.track.readyState,
          muted: res.muted,
        });

        consumer.on("@close", () => {
          console.log(
            `[mediasoup] Producer closed for consumer: ${consumer.id}`
          );
          cleanupConsumer(producerId);
        });

        consumer.on("transportclose", () => {
          console.log(
            `[mediasoup] Transport closed for consumer: ${consumer.id}`
          );
          cleanupConsumer(producerId);
        });

        console.log(
          `[mediasoup] Consumer created successfully: ${consumer.id} for producer: ${producerId}, kind: ${res.kind}, peerId: ${res.peerId}`
        );

        if (onStream) {
          onStream(stream, res.kind, res.peerId);
        } else {
          if (res.peerId !== userId) {
            setRemoteStreams((prev) => {
              const existingIndex = prev.findIndex(
                (s) => s.producerId === producerId
              );
              const newStream = {
                stream,
                producerId,
                peerId: res.peerId,
                userId: res.peerId,
                kind: res.kind,
                source: res.source || "webcam",
                displayName: res.displayName || "Unknown",
                userImage: res.userImage,
                muted: res.muted ?? initialMutedState ?? false,
              };

              if (existingIndex >= 0) {
                const updated = [...prev];
                updated[existingIndex] = newStream;
                console.log(
                  `[mediasoup] Updating existing remote stream:`,
                  newStream
                );
                return updated;
              } else {
                console.log(`[mediasoup] Adding new remote stream:`, newStream);
                console.log(`[mediasoup] Stream muted state:`, newStream.muted);
                return [...prev, newStream];
              }
            });
          } else {
            console.log(
              `[mediasoup] Skipping own stream from consumption (peerId: ${res.peerId}, userId: ${userId})`
            );
          }
        }
      } catch (error) {
        console.error(
          `[mediasoup] Error consuming producer ${producerId}:`,
          error
        );
      }
    },
    [sendRequest, cleanupConsumer, connected]
  );

  useEffect(() => {
    if (!deviceRef.current?.loaded) return;

    const handleNewProducer = (data: any) => {
      console.log("[mediasoup] New producer event received:", data);

      if (data.peerId === userId) {
        console.log("[mediasoup] Ignoring own producer:", data.id);
        return;
      }

      if (deviceRef.current && recvTransportRef.current) {
        console.log(
          `[mediasoup] Consuming new producer ${data.id} from peer ${data.peerId}`
        );
        consume(
          data.id,
          deviceRef.current.rtpCapabilities,
          undefined,
          data.muted
        );
      } else {
        console.warn(
          "[mediasoup] Cannot consume new producer - device or transport not ready"
        );
      }
    };

    addEventHandler("newProducer", handleNewProducer);

    return () => {
      removeEventHandler("newProducer");
    };
  }, [addEventHandler, removeEventHandler, consume, userId]);

  useEffect(() => {
    return () => {
      console.log("[mediasoup] Component unmounting, cleaning up...");
      cleanupAllConsumers();
    };
  }, [cleanupAllConsumers]);

  return {
    joinRoom,
    loadDevice,
    createSendTransport,
    createRecvTransport,
    produce,
    consume,
    localStream,
    setLocalStream,
    remoteStreams,
    peers,
    connected,
    socket,
    device: deviceRef.current,
    currentRoomId,
    userId,
    displayName,
    setProducerMuted,
  };
}<|MERGE_RESOLUTION|>--- conflicted
+++ resolved
@@ -267,7 +267,7 @@
         roomId,
         peerId: userId,
         displayName,
-        userImage: session?.user?.image,
+        userImage: user?.image,
       });
 
       setCurrentRoomId(roomId);
@@ -353,8 +353,8 @@
       setRemoteStreams((prev) =>
         prev.map((stream) =>
           stream.producerId === data.producerId
-            ? { 
-                ...stream, 
+            ? {
+                ...stream,
                 muted: data.muted,
                 displayName: data.displayName || stream.displayName,
                 userImage: data.userImage || stream.userImage,
@@ -518,8 +518,12 @@
   const produce = useCallback(
     async (stream: MediaStream, options?: ProduceOptions) => {
       console.log("[mediasoup] Produce called with stream:", {
-        tracks: stream?.getTracks().map(t => ({ kind: t.kind, enabled: t.enabled, readyState: t.readyState })),
-        options
+        tracks: stream?.getTracks().map((t) => ({
+          kind: t.kind,
+          enabled: t.enabled,
+          readyState: t.readyState,
+        })),
+        options,
       });
 
       if (!sendTransportRef.current) {
@@ -537,22 +541,20 @@
         return [];
       }
 
-<<<<<<< HEAD
-      const activeTracks = stream
-        .getTracks()
-        .filter((track) => track.readyState === "live" && !track.muted);
-=======
       // Check if tracks exist (even if disabled)
       const tracks = stream.getTracks();
-      const activeTracks = tracks.filter((track) => track.readyState === "live");
->>>>>>> 5bfc618f
+      const activeTracks = tracks.filter(
+        (track) => track.readyState === "live"
+      );
 
       if (tracks.length === 0) {
         console.error("[mediasoup] No tracks in stream");
         return [];
       }
 
-      console.log(`[mediasoup] Producing ${tracks.length} tracks (${activeTracks.length} active)`);
+      console.log(
+        `[mediasoup] Producing ${tracks.length} tracks (${activeTracks.length} active)`
+      );
 
       const webcamEncodings: RtpEncodingParameters[] = [
         { rid: "r0", maxBitrate: 100000, scalabilityMode: "S1T3" },
@@ -621,13 +623,13 @@
         }
       }
 
-<<<<<<< HEAD
-=======
       // Mute producers if tracks are disabled
       for (const producer of producers) {
-        const track = stream.getTracks().find(t => t.kind === producer.kind);
+        const track = stream.getTracks().find((t) => t.kind === producer.kind);
         if (track && !track.enabled) {
-          console.log(`[mediasoup] Muting producer ${producer.id} because track is disabled`);
+          console.log(
+            `[mediasoup] Muting producer ${producer.id} because track is disabled`
+          );
           try {
             await setProducerMuted(producer.id, true);
           } catch (e) {
@@ -637,7 +639,6 @@
       }
 
       // Always update localStream for camera/webcam streams to ensure UI shows the stream
->>>>>>> 5bfc618f
       if (
         !options?.source ||
         options.source === "camera" ||
@@ -699,7 +700,10 @@
         }
 
         console.log(`[mediasoup] Consume response for ${producerId}:`, res);
-        console.log(`[mediasoup] User image from consume response:`, res.userImage);
+        console.log(
+          `[mediasoup] User image from consume response:`,
+          res.userImage
+        );
 
         const consumer = await recvTransportRef.current.consume({
           id: res.id,
