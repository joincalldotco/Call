--- conflicted
+++ resolved
@@ -21,14 +21,8 @@
             </Button>
           </div>
           <div>
-<<<<<<< HEAD
-            <Button
-              className="bg-[#262626] w-full text-[#d8d8d8] hover:bg-[#262626]"
-              onClick={() => setShowCallModal(true)}
-            >
-=======
+
             <Button className="w-full bg-[#262626] text-[#d8d8d8] hover:bg-[#262626]">
->>>>>>> 0d10d519
               Create one
             </Button>
           </div>
